--- conflicted
+++ resolved
@@ -12,11 +12,7 @@
 serde = "1"
 specta = { workspace = true }
 tauri = { workspace = true }
-<<<<<<< HEAD
-tauri-specta = { path = "../../../", features = ["typescript"] }
-=======
 tauri-specta = { path = "../../../", features = ["typescript"] }
 
 [dev-dependencies]
-specta-typescript = { workspace = true }
->>>>>>> afe62fd4
+specta-typescript = { workspace = true }
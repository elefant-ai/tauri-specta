use crate::*;
use heck::ToLowerCamelCase;
use indoc::formatdoc;
<<<<<<< HEAD
use specta::{function::FunctionDataType, js_doc, ts};
=======
use js_ts::unraw;
use specta::{datatype, FunctionResultVariant};
use specta_typescript as ts;
use specta_typescript::js_doc;
>>>>>>> afe62fd4
use tauri::Runtime;

/// Implements [`ExportLanguage`] for JS exporting
pub struct Language;

pub fn builder<TRuntime: Runtime>() -> Builder<Language, NoCommands<TRuntime>, NoEvents> {
    Builder::default()
}

pub const GLOBALS: &str = include_str!("./globals.js");

type Config = specta_typescript::ExportConfig;

pub type ExportConfig = crate::ExportConfig<Config>;

impl ExportLanguage for Language {
    type Config = Config;
    type Error = ts::ExportError;

    fn run_format(path: PathBuf, cfg: &ExportConfig) {
        cfg.inner.run_format(path).ok();
    }

    /// Renders a collection of [`FunctionDataType`] into a JavaScript string.
    fn render_commands(
        commands: &[datatype::Function],
        type_map: &TypeMap,
        cfg: &ExportConfig,
    ) -> Result<String, Self::Error> {
        let commands = commands
            .iter()
            .map(|function| {
                let jsdoc = {
                    let ret_type = js_ts::handle_result(function, type_map, cfg)?;

                    let mut builder = js_doc::Builder::default();

                    if let Some(d) = function.deprecated() {
                        builder.push_deprecated(d);
                    }

                    if !function.docs().is_empty() {
                        builder.extend(function.docs().split("\n"));
                    }

<<<<<<< HEAD
                    builder.extend(function.args.iter().flat_map(|(name, typ)| {
                        ts::datatype(&cfg.inner, typ, type_map).map(|typ| {
                            let name = name.to_lower_camel_case();
=======
                    builder.extend(function.args().flat_map(|(name, typ)| {
                        ts::datatype(
                            &cfg.inner,
                            &FunctionResultVariant::Value(typ.clone()),
                            type_map,
                        )
                        .map(|typ| {
                            let name = unraw(name).to_lower_camel_case();
>>>>>>> afe62fd4

                            format!("@param {{ {typ} }} {name}")
                        })
                    }));
                    builder.push(&format!("@returns {{ Promise<{ret_type}> }}"));

                    builder.build()
                };

                Ok(js_ts::function(
                    &jsdoc,
                    &function.name().to_lower_camel_case(),
                    // TODO: Don't `collect` the whole thing
                    &js_ts::arg_names(&function.args().cloned().collect::<Vec<_>>()),
                    None,
                    &js_ts::command_body(cfg, function, false),
                ))
            })
            .collect::<Result<Vec<_>, Self::Error>>()?
            .join(",\n");

        Ok(formatdoc! {
            r#"
            export const commands = {{
            {commands}
            }}"#
        })
    }

    fn render_events(
        events: &[EventDataType],
        type_map: &TypeMap,
        cfg: &ExportConfig,
    ) -> Result<String, Self::Error> {
        if events.is_empty() {
            return Ok(Default::default());
        }

        let (events_types, events_map) = js_ts::events_data(events, cfg, type_map)?;

        let events = {
            let mut builder = js_doc::Builder::default();

            builder.push("@type {typeof __makeEvents__<{");
            builder.extend(events_types);
            builder.push("}>}");

            builder.build()
        };

        Ok(formatdoc! {
            r#"
            {events}
            const __typedMakeEvents__ = __makeEvents__;

	        export const events = __typedMakeEvents__({{
	        {events_map}
	        }})"#
        })
    }

    fn render(
        commands: &[datatype::Function],
        events: &[EventDataType],
        type_map: &TypeMap,
        statics: &StaticCollection,
        cfg: &ExportConfig,
    ) -> Result<String, Self::Error> {
        let dependant_types = type_map
            .iter()
            .map(|(_sid, ndt)| js_doc::typedef_named_datatype(&cfg.inner, ndt, type_map))
            .collect::<Result<Vec<_>, _>>()
            .map(|v| v.join("\n"))?;

        js_ts::render_all_parts::<Self>(
            commands,
            events,
            type_map,
            statics,
            cfg,
            &dependant_types,
            GLOBALS,
        )
    }
}<|MERGE_RESOLUTION|>--- conflicted
+++ resolved
@@ -1,14 +1,9 @@
 use crate::*;
 use heck::ToLowerCamelCase;
 use indoc::formatdoc;
-<<<<<<< HEAD
-use specta::{function::FunctionDataType, js_doc, ts};
-=======
-use js_ts::unraw;
 use specta::{datatype, FunctionResultVariant};
 use specta_typescript as ts;
 use specta_typescript::js_doc;
->>>>>>> afe62fd4
 use tauri::Runtime;
 
 /// Implements [`ExportLanguage`] for JS exporting
@@ -54,11 +49,6 @@
                         builder.extend(function.docs().split("\n"));
                     }
 
-<<<<<<< HEAD
-                    builder.extend(function.args.iter().flat_map(|(name, typ)| {
-                        ts::datatype(&cfg.inner, typ, type_map).map(|typ| {
-                            let name = name.to_lower_camel_case();
-=======
                     builder.extend(function.args().flat_map(|(name, typ)| {
                         ts::datatype(
                             &cfg.inner,
@@ -66,8 +56,7 @@
                             type_map,
                         )
                         .map(|typ| {
-                            let name = unraw(name).to_lower_camel_case();
->>>>>>> afe62fd4
+                            let name = name.to_lower_camel_case();
 
                             format!("@param {{ {typ} }} {name}")
                         })

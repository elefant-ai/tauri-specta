--- conflicted
+++ resolved
@@ -38,17 +38,12 @@
                 let arg_defs = function
                     .args()
                     .map(|(name, typ)| {
-<<<<<<< HEAD
-                        ts::datatype(&cfg.inner, typ, type_map)
-                            .map(|ty| format!("{}: {}", name.to_lower_camel_case(), ty))
-=======
                         ts::datatype(
                             &cfg.inner,
                             &FunctionResultVariant::Value(typ.clone()),
                             type_map,
                         )
-                        .map(|ty| format!("{}: {}", unraw(name).to_lower_camel_case(), ty))
->>>>>>> afe62fd4
+                        .map(|ty| format!("{}: {}", name.to_lower_camel_case(), ty))
                     })
                     .collect::<Result<Vec<_>, _>>()?;
 

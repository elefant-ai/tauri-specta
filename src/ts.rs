--- conflicted
+++ resolved
@@ -19,46 +19,8 @@
         TypeDefs,
     };
 
-<<<<<<< HEAD
     use super::ExportConfiguration;
-=======
-    /// The configuration for the generator
-    #[derive(Default)]
-    pub struct ExportConfiguration {
-        /// The name of the plugin to invoke.
-        ///
-        /// If there is no plugin name (i.e. this is an app), this should be `None`.
-        pub(crate) plugin_name: Option<Cow<'static, str>>,
-        /// The specta export configuration
-        pub(crate) inner: specta::ts::ExportConfiguration,
-    }
-
-    impl ExportConfiguration {
-        /// Creates a new [`ExportConfiguration`] from a [`specta::ts::ExportConfiguration`]
-        pub fn new(inner: specta::ts::ExportConfiguration) -> Self {
-            Self {
-                inner,
-                ..Default::default()
-            }
-        }
-
-        /// Sets the plugin name for this [`ExportConfiguration`].
-        pub fn plugin_name(mut self, plugin_name: impl Into<Cow<'static, str>>) -> Self {
-            self.plugin_name = Some(plugin_name.into());
-            self
-        }
-    }
-
-    impl From<specta::ts::ExportConfiguration> for ExportConfiguration {
-        fn from(spectra_config: specta::ts::ExportConfiguration) -> Self {
-            Self {
-                inner: spectra_config,
-                ..Default::default()
-            }
-        }
-    }
-
->>>>>>> d75d5b2d
+    
     /// Type definitions and constants that the generated functions rely on
     pub fn globals() -> String {
         formatdoc! {
